--- conflicted
+++ resolved
@@ -47,22 +47,6 @@
         });
       }
       
-<<<<<<< HEAD
-      // TEMPORARY FIX: Skip token matching check
-      // This should be re-enabled once token handling is fixed
-      /*
-      if (user.activeToken !== token) {
-        return res.status(401).json({ 
-          statusCode: 401,
-          message: 'Session expired. Please login again.',
-          data: null,
-          code: 'SESSION_EXPIRED'
-        });
-      }
-      */
-      
-=======
->>>>>>> 0e40428b
       // Set user data on the request
       req.user = {
         _id: user._id,
