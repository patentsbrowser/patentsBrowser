--- conflicted
+++ resolved
@@ -33,7 +33,6 @@
 
 const AuthContext = createContext<AuthContextType | null>(null);
 
-<<<<<<< HEAD
 export const AuthProvider = ({ children }: { children: ReactNode }) => {
   // Initialize user from localStorage if available
   const [user, setUser] = useState<User | null>(() => {
@@ -71,7 +70,7 @@
       setUser(null);
     }
   }, []);
-=======
+
 // Define useAuth hook before the provider
 const useAuth = () => {
   const context = useContext(AuthContext);
@@ -80,7 +79,6 @@
   }
   return context;
 };
->>>>>>> 0e40428b
 
 export const AuthProvider = ({ children }: { children: ReactNode }) => {
   const [user, setUser] = useState<User | null>(null);
