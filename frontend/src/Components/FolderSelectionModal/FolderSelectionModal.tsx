import React, { useState, useEffect } from 'react';
import './FolderSelectionModal.scss';
import { toast } from 'react-hot-toast';
import { patentApi } from '../../api/patents';
import { normalizePatentIds } from '../../utils/patentUtils';

interface WorkFile {
  name: string;
  patentIds: string[];
  timestamp: number;
}

interface CustomFolder {
  _id: string;
  id: string;
  name: string;
  patentIds: string[];
  timestamp: number;
  workFiles?: WorkFile[];
}

interface FolderSelectionModalProps {
  isOpen: boolean;
  onClose: () => void;
  onSubmit: (folderName: string, workfileName: string, filterDuplicates: boolean, filterFamily: boolean, foundPatentIds: string[]) => void;
  existingFolders: CustomFolder[];
  patentIds: string[];
  familyPatents?: { [key: string]: string[] };
  notFoundPatents?: string[];
  setNotFoundPatents: (patents: string[]) => void;
}

interface PatentSearchResult {
  patent_id: string;
  family_id: string;
}

interface PatentSearchResponse {
  results: PatentSearchResult[];
  not_found: string[];
}

const FolderSelectionModal: React.FC<FolderSelectionModalProps> = ({
  isOpen,
  onClose,
  onSubmit,
  existingFolders,
  patentIds,
  familyPatents = {},
  notFoundPatents = [],
  setNotFoundPatents
}) => {
  const [folderName, setFolderName] = useState('workfile');
  const [workfileName, setWorkfileName] = useState('workfile');
  const [selectedFolder, setSelectedFolder] = useState<CustomFolder | null>(null);
  const [filterDuplicates, setFilterDuplicates] = useState(true);
  const [filterFamily, setFilterFamily] = useState(true);
  const [filteredPatentIds, setFilteredPatentIds] = useState<string[]>(patentIds);
  const [isFiltering, setIsFiltering] = useState(false);
  const [allDuplicates, setAllDuplicates] = useState(false);
  const [showNotFound, setShowNotFound] = useState(true);
  const [editingIndex, setEditingIndex] = useState<number | null>(null);
  const [editedValues, setEditedValues] = useState<{ [key: string]: string }>({});
  const [isSubmittingCorrections, setIsSubmittingCorrections] = useState(false);

  useEffect(() => {
    if (isOpen) {
      setFolderName('workfile');
      setWorkfileName('workfile');
      setSelectedFolder(null);
      setFilterDuplicates(true);
      setFilterFamily(true);
      setAllDuplicates(false);
      setShowNotFound(true);
      setEditedValues({});
      setEditingIndex(null);
      updateFilteredPatents(true, true);
    }
  }, [isOpen, patentIds]);

  useEffect(() => {
    if (selectedFolder) {
      updateFilteredPatents(filterDuplicates, filterFamily);
    }
  }, [selectedFolder, filterDuplicates, filterFamily]);

  const updateFilteredPatents = async (shouldFilterDuplicates: boolean, shouldFilterFamily: boolean) => {
    setIsFiltering(true);
    try {
      // First filter out not-found patents
      let filtered = patentIds.filter(id => !notFoundPatents.includes(id));
      
      if (shouldFilterDuplicates && selectedFolder) {
        const existingPatents = new Set<string>();
        selectedFolder.workFiles?.forEach(workFile => {
          workFile.patentIds.forEach(id => existingPatents.add(id.toUpperCase()));
        });
        
        filtered = filtered.filter(id => !existingPatents.has(id.toUpperCase()));
      }

      if (shouldFilterFamily && selectedFolder) {
        // First, collect all family IDs from existing patents in the folder
        const existingFamilyIds = new Set<string>();
        selectedFolder.workFiles?.forEach(workFile => {
          workFile.patentIds.forEach(id => {
            const upperPatentId = id.toUpperCase();
            // Add the family ID of this patent if it exists
            const familyId = familyPatents[upperPatentId]?.[0];
            if (familyId) {
              existingFamilyIds.add(familyId.toUpperCase());
            }
          });
        });

        // Get user's preferred patent authorities
        const preferredAuthorities = (localStorage.getItem('preferredPatentAuthority') || 'US WO EP GB FR DE CH JP RU SU')
          .split(' ')
          .map(auth => auth.toUpperCase());

        // Create a map of family IDs for the current patent list
        const currentFamilyIds = new Map<string, string>();
        filtered.forEach(id => {
          const upperPatentId = id.toUpperCase();
          const familyId = familyPatents[upperPatentId]?.[0];
          if (familyId) {
            currentFamilyIds.set(upperPatentId, familyId.toUpperCase());
          }
        });

        // Group patents by family ID
        const familyGroups = new Map<string, string[]>();
        currentFamilyIds.forEach((familyId, patentId) => {
          if (!familyGroups.has(familyId)) {
            familyGroups.set(familyId, []);
          }
          familyGroups.get(familyId)?.push(patentId);
        });

        // Filter out patents based on family relationships
        filtered = filtered.filter(id => {
          const upperPatentId = id.toUpperCase();
          const familyId = currentFamilyIds.get(upperPatentId);

          // If no family ID, keep the patent
          if (!familyId) return true;

          // If family already exists in folder, filter out
          if (existingFamilyIds.has(familyId)) return false;

          // For new family groups, keep only the preferred patent based on authority order
          const familyGroup = familyGroups.get(familyId);
          if (familyGroup) {
            // Sort patents by preferred authority
            const sortedPatents = [...familyGroup].sort((a, b) => {
              const aCountry = a.slice(0, 2);
              const bCountry = b.slice(0, 2);
              const aIndex = preferredAuthorities.indexOf(aCountry);
              const bIndex = preferredAuthorities.indexOf(bCountry);
              
              // If both countries are in preferences, use their order
              if (aIndex !== -1 && bIndex !== -1) {
                return aIndex - bIndex;
              }
              // If only one country is in preferences, prefer it
              if (aIndex !== -1) return -1;
              if (bIndex !== -1) return 1;
              // If neither country is in preferences, keep original order
              return 0;
            });

            // Keep only the most preferred patent from the family
            return upperPatentId === sortedPatents[0];
          }

          return true;
        });
      }
      
      setFilteredPatentIds(filtered);
      setAllDuplicates(filtered.length === 0);
    } finally {
      setIsFiltering(false);
    }
  };

  const handleDuplicateFilterChange = (e: React.ChangeEvent<HTMLInputElement>) => {
    const shouldFilter = e.target.checked;
    setFilterDuplicates(shouldFilter);
    updateFilteredPatents(shouldFilter, filterFamily);
  };

  const handleFamilyFilterChange = (e: React.ChangeEvent<HTMLInputElement>) => {
    const shouldFilter = e.target.checked;
    setFilterFamily(shouldFilter);
    updateFilteredPatents(filterDuplicates, shouldFilter);
  };

  const handleFolderSelect = async (e: React.ChangeEvent<HTMLSelectElement>) => {
    const folder = existingFolders.find(f => f._id === e.target.value);
    setSelectedFolder(folder || null);
    setFolderName('');
    if (folder) {
      await updateFilteredPatents(filterDuplicates, filterFamily);
    } else {
      setAllDuplicates(false);
      setFilteredPatentIds(patentIds);
    }
  };

  const toggleEdit = (index: number) => {
    setEditingIndex(editingIndex === index ? null : index);
  };

  const handlePatentEdit = (originalId: string, newId: string) => {
    setEditedValues(prev => ({
      ...prev,
      [originalId]: newId
    }));
  };

  const handleInputKeyDown = (e: React.KeyboardEvent<HTMLInputElement>, index: number) => {
    if (e.key === 'Escape') {
      setEditingIndex(null);
      setEditedValues(prev => {
        const newValues = { ...prev };
        delete newValues[notFoundPatents[index]];
        return newValues;
      });
    }
  };

  const variationCorrection = (patentId: string): string => {
    // Remove any spaces and convert to uppercase
    const cleanId = patentId.replace(/\s+/g, '').toUpperCase();
    
    // Handle KR patents (e.g., KR1020130000660A -> KR-20130000660-A)
    if (cleanId.startsWith('KR')) {
      // Remove '10' after country code if present
      const without10 = cleanId.replace(/^KR10/, 'KR');
      // Add hyphens in the correct positions
      return without10.replace(/^KR(\d{4})(\d+)([A-Z])$/, 'KR-$1$2-$3');
    }

    // Handle US patents (e.g., US8125463B2 -> US-8125463-B2)
    if (cleanId.startsWith('US')) {
      return cleanId.replace(/^US(\d+)([A-Z]\d?)$/, 'US-$1-$2');
    }

    // Handle EP patents (e.g., EP1234567A1 -> EP-1234567-A1)
    if (cleanId.startsWith('EP')) {
      return cleanId.replace(/^EP(\d+)([A-Z]\d?)$/, 'EP-$1-$2');
    }

    // Handle WO patents (e.g., WO2010123456A1 -> WO-2010/123456-A1)
    if (cleanId.startsWith('WO')) {
      return cleanId.replace(/^WO(\d{4})(\d+)([A-Z]\d?)$/, 'WO-$1/$2-$3');
    }

    // Handle JP patents (e.g., JP2010123456A -> JP-2010-123456-A)
    if (cleanId.startsWith('JP')) {
      return cleanId.replace(/^JP(\d{4})(\d+)([A-Z])$/, 'JP-$1-$2-$3');
    }

    // Handle CN patents (e.g., CN1020130000660A -> CN-20130000660-A)
    if (cleanId.startsWith('CN')) {
      const without10 = cleanId.replace(/^CN10/, 'CN');
      return without10.replace(/^CN(\d{4})(\d+)([A-Z])$/, 'CN-$1$2-$3');
    }

    // Handle DE patents (e.g., DE1020130000660A1 -> DE-1020130000660-A1)
    if (cleanId.startsWith('DE')) {
      return cleanId.replace(/^DE(\d+)([A-Z]\d?)$/, 'DE-$1-$2');
    }

    // Handle GB patents (e.g., GB20130000660A -> GB-20130000660-A)
    if (cleanId.startsWith('GB')) {
      return cleanId.replace(/^GB(\d+)([A-Z])$/, 'GB-$1-$2');
    }

    // Handle FR patents (e.g., FR20130000660A1 -> FR-20130000660-A1)
    if (cleanId.startsWith('FR')) {
      return cleanId.replace(/^FR(\d+)([A-Z]\d?)$/, 'FR-$1-$2');
    }

    // If no pattern matches, return the original ID
    return patentId;
  };

  const handleParsePatents = async () => {
    // Comment out Google API code
    /*
    try {
      // Get only the top 5 not found patents
      const topFivePatents = notFoundPatents.slice(0, 5);
      
      // Create multiple num parameters for each patent
      const numParams = topFivePatents.map(id => `num=${encodeURIComponent(id)}`).join('&');
      
      const params = new URLSearchParams({
        country: '',
        country_pref: 'US, EP, WO, JP, CN',
        type: '',
        exp: '',
        peid: '6339e0742a368:b:86a73150'
      });
      
      const response = await fetch(`http://localhost:5000/api/google-patents/search?${numParams}&${params.toString()}`, {
        method: 'GET',
        headers: {
          'Accept': 'application/json'
        }
      });
      
      if (!response.ok) {
        const errorData = await response.json().catch(() => null);
        throw new Error(errorData?.error || `HTTP error! status: ${response.status}`);
      }
      
      const data = await response.json().catch(error => {
        console.error('Error parsing JSON response:', error);
        throw new Error('Invalid JSON response from server');
      });
      
      console.log('Google Patents API Response:', data);
      
      if (data.error) {
        toast.error(data.error);
        return;
      }

      if (data.success && data.results && data.results.length > 0) {
        data.results.forEach((result: { originalId: string; ucid: string }) => {
          updatedPatents[result.originalId] = result.ucid;
          newEditingPatents.add(result.originalId);
        });
        toast.success(`Found ${data.results.length} patents`);
      }
    } catch (error) {
      console.error('Error calling Google Patents API:', error);
      toast.error(error instanceof Error ? error.message : 'Failed to fetch patent data');
    }
    */

    // New implementation using variationCorrection
    const updatedPatents: { [key: string]: string } = {};
    
    notFoundPatents.forEach(patentId => {
      const correctedId = variationCorrection(patentId);
      if (correctedId !== patentId) {
        updatedPatents[patentId] = correctedId;
      }
    });

    // Update the edited values state
    setEditedValues(prev => ({
      ...prev,
      ...updatedPatents
    }));

    // Show success message
    if (Object.keys(updatedPatents).length > 0) {
      toast.success(`Corrected ${Object.keys(updatedPatents).length} patent IDs`);
    } else {
      toast('No patent IDs needed correction');
    }
  };

  const handleSubmitCorrections = async () => {
    setIsSubmittingCorrections(true);
    try {
      // Get all edited patent IDs that have been parsed/changed
      const correctedPatents = Object.values(editedValues).filter(id => id.trim() !== '');

      if (correctedPatents.length === 0) {
        toast.error('No changes to submit');
        return;
      }

      // Call the search API with corrected patents
      const response = await patentApi.searchPatentsForValidation(correctedPatents) as PatentSearchResponse;
      
      if (response.results && Array.isArray(response.results)) {
        // Update the found and not found lists
        const newFoundPatents = response.results.map((result: PatentSearchResult) => result.patent_id);
        const stillNotFound = correctedPatents.filter(id => !newFoundPatents.includes(id));

        // Log the patents being saved
        console.log('Patents being saved:', newFoundPatents);

        // Update the filtered patents list with newly found patents
        setFilteredPatentIds(prev => [...prev, ...newFoundPatents]);

        // Remove all successfully parsed patents from notFoundPatents list
        const updatedNotFoundPatents = notFoundPatents.filter(id => {
          const correctedId = editedValues[id];
          // Keep only patents that weren't parsed or were parsed but still not found
          return !correctedId || stillNotFound.includes(correctedId);
        });
        setNotFoundPatents(updatedNotFoundPatents);
        
        // Clear the edited status for all parsed patents that were found
        const updatedEditedValues = { ...editedValues };
        Object.keys(editedValues).forEach(originalId => {
          const correctedId = editedValues[originalId];
          if (newFoundPatents.includes(correctedId)) {
            delete updatedEditedValues[originalId];
          }
        });
        setEditedValues(updatedEditedValues);
        setEditingIndex(null);
        
        // Show success message with updated counts
        if (newFoundPatents.length > 0) {
          toast.success(`Successfully found and saved ${newFoundPatents.length} patents`);
        }
        if (stillNotFound.length > 0) {
          toast.error(`${stillNotFound.length} patents could not be found in the database`);
        }
      }
    } catch (error) {
      console.error('Error submitting corrections:', error);
      toast.error('Failed to validate corrected patents');
    } finally {
      setIsSubmittingCorrections(false);
    }
  };

  const handleSubmit = () => {
    // Use filteredPatentIds which already contains the correct list of found patents
    const foundPatentIds = filteredPatentIds;
    
    if (selectedFolder) {
      const finalWorkfileName = workfileName.trim() || `workfile${(selectedFolder.workFiles?.length || 0) + 1}`;
      onSubmit(selectedFolder.name, finalWorkfileName, filterDuplicates, filterFamily, foundPatentIds);
    } else if (folderName.trim()) {
      onSubmit(folderName.trim(), workfileName.trim() || 'workfile', false, filterFamily, foundPatentIds);
    }
    onClose();
  };

  if (!isOpen) return null;

  return (
    <div className="folder-selection-modal-overlay">
      <div className="folder-selection-modal">
        <div className="modal-header">
          <h3>Select Folder</h3>
          <div className="header-actions">
            {notFoundPatents.length > 0 && (
              <button
                type="button"
                className="toggle-not-found"
                onClick={() => setShowNotFound(!showNotFound)}
              >
                {showNotFound ? 'Hide' : 'Show'} Not Found ({notFoundPatents.length})
              </button>
            )}
            <button className="close-button" onClick={onClose}>×</button>
          </div>
        </div>
        
        <div className="modal-body">
          <div className="modal-content-wrapper">
            <div className="main-content">
              <div className="patent-ids-summary">
                <p className="total-patents">Total Patents: {patentIds.length}</p>
                <div className="patent-status">
                  <p className="found-patents">
                    ✓ Found: {patentIds.length - notFoundPatents.length} patents
                  </p>
                  {notFoundPatents.length > 0 && (
                    <p className="not-found-count">
                      ⚠️ Not Found: {notFoundPatents.length} patents
                    </p>
                  )}
                </div>
              </div>

              {existingFolders.length > 0 && (
                <div className="existing-folders-section">
                  <label htmlFor="existing-folders">Add to Existing Folder:</label>
                  <select
                    id="existing-folders"
                    value={selectedFolder?._id || ''}
                    onChange={handleFolderSelect}
                    className="folder-select"
                  >
                    <option value="">Select a folder...</option>
                    {existingFolders.map((folder) => (
                      <option key={folder._id} value={folder._id}>
                        {folder.name} ({folder.patentIds.length})
                      </option>
                    ))}
                  </select>
                </div>
              )}
              
              {selectedFolder && (
                <div className="filter-section">
                  <div className="filter-option">
                    <label className="filter-label">
                      <input
                        type="checkbox"
                        checked={filterDuplicates}
                        onChange={handleDuplicateFilterChange}
                        className="filter-checkbox"
                        disabled={isFiltering}
                      />
                      Filter out patents that already exist in this folder
                    </label>
                  </div>
                  <div className="filter-option">
                    <label className="filter-label">
                      <input
                        type="checkbox"
                        checked={filterFamily}
                        onChange={handleFamilyFilterChange}
                        className="filter-checkbox"
                        disabled={isFiltering}
                      />
                      Filter out patents from the same family
                    </label>
                  </div>
                  {isFiltering ? (
                    <p className="filter-info">Checking for duplicates and family patents...</p>
                  ) : allDuplicates ? (
                    <p className="filter-info error">All patents are already in this folder or from the same family</p>
                  ) : (filterDuplicates || filterFamily) ? (
                    <p className="filter-info">
                      Will save {filteredPatentIds.length} new patents
                    </p>
                  ) : null}
                </div>
              )}
              
              <div className="new-folder-section">
                <label htmlFor="folder-name">Or Create New Folder:</label>
                <input
                  id="folder-name"
                  type="text"
                  value={folderName}
                  onChange={(e) => {
                    setFolderName(e.target.value);
                    setSelectedFolder(null);
                  }}
                  placeholder="Enter new folder name"
                  disabled={!!selectedFolder}
                  className="compact-input"
                />
              </div>

              <div className="workfile-section">
                <label htmlFor="workfile-name">Workfile Name:</label>
                <input
                  id="workfile-name"
                  type="text"
                  value={workfileName}
                  onChange={(e) => setWorkfileName(e.target.value)}
                  placeholder="Enter workfile name"
                  className="compact-input"
                />
              </div>
            </div>

            {notFoundPatents.length > 0 && showNotFound ? (
              <div className="not-found-section">
                <div className="not-found-header">
                  <h4>Patents Not Found in Database</h4>
                  <div className="header-actions">
                    <button
                      className="parse-button"
                      onClick={handleParsePatents}
                      type="button"
                    >
                      Parse IDs
                    </button>
                    {Object.keys(editedValues).length > 0 && (
                      <button
                        className="submit-corrections-button"
                        onClick={handleSubmitCorrections}
                        disabled={isSubmittingCorrections}
                      >
                        {isSubmittingCorrections ? 'Submitting...' : 'Submit Corrections'}
                      </button>
                    )}
                  </div>
                </div>
                <div className="not-found-list">
                  {notFoundPatents.map((patentId, index) => (
                    <div key={index} className="not-found-item">
                      <div className="patent-id-edit">
                        <input
                          type="text"
                          value={editedValues[patentId] || patentId}
                          readOnly={editingIndex !== index}
                          className="patent-id-input"
                          onChange={(e) => handlePatentEdit(patentId, e.target.value)}
                          onKeyDown={(e) => handleInputKeyDown(e, index)}
                        />
                        <button
<<<<<<< HEAD
                          className={`edit-button ${editingIndex === index ? 'editing' : ''}`}
                          onClick={() => toggleEdit(index)}
                        >
                          {editingIndex === index ? (
                            <i className="fas fa-check" />
                          ) : (
                            <i className="fas fa-edit" />
=======
                          className={`edit-button ${editingPatents.has(id) ? 'editing' : ''}`}
                          onClick={() => toggleEdit(id)}
                          title={editingPatents.has(id) ? 'Save' : 'Edit'}
                        >
                          {editingPatents.has(id) ? (
                            <svg width="16" height="16" viewBox="0 0 24 24" fill="none" stroke="currentColor" strokeWidth="2">
                              <path d="M20 6L9 17l-5-5" />
                            </svg>
                          ) : (
                            <svg width="16" height="16" viewBox="0 0 24 24" fill="none" stroke="currentColor" strokeWidth="2">
                              <path d="M11 4H4a2 2 0 0 0-2 2v14a2 2 0 0 0 2 2h14a2 2 0 0 0 2-2v-7" />
                              <path d="M18.5 2.5a2.121 2.121 0 0 1 3 3L12 15l-4 1 1-4 9.5-9.5z" />
                            </svg>
>>>>>>> cdbb43ec
                          )}
                        </button>
                      </div>
                    </div>
                  ))}
                </div>
              </div>
            ) : (
              <div className="not-found-section">
                <div className="not-found-header">
                  <h4>Found Patents in Database</h4>
                </div>
                <div className="not-found-list">
                  {patentIds.filter(id => !notFoundPatents.includes(id)).map((id, index) => (
                    <div key={index} className="not-found-item">
                      <div className="patent-id-edit">
                        <input
                          type="text"
                          value={id}
                          readOnly
                          className="patent-id-input"
                        />
                      </div>
                    </div>
                  ))}
                </div>
              </div>
            )}
          </div>
        </div>
        
        <div className="modal-actions">
          <button 
            className="cancel-button" 
            onClick={onClose}
          >
            Cancel
          </button>
          <button 
            className="submit-button" 
            onClick={handleSubmit}
            disabled={(!selectedFolder && !folderName.trim()) || (!!selectedFolder && allDuplicates)}
          >
            {selectedFolder ? 'Add to Folder' : 'Create Workfile'}
          </button>
        </div>
      </div>
    </div>
  );
};

export default FolderSelectionModal; <|MERGE_RESOLUTION|>--- conflicted
+++ resolved
@@ -599,7 +599,6 @@
                           onKeyDown={(e) => handleInputKeyDown(e, index)}
                         />
                         <button
-<<<<<<< HEAD
                           className={`edit-button ${editingIndex === index ? 'editing' : ''}`}
                           onClick={() => toggleEdit(index)}
                         >
@@ -607,7 +606,6 @@
                             <i className="fas fa-check" />
                           ) : (
                             <i className="fas fa-edit" />
-=======
                           className={`edit-button ${editingPatents.has(id) ? 'editing' : ''}`}
                           onClick={() => toggleEdit(id)}
                           title={editingPatents.has(id) ? 'Save' : 'Edit'}
@@ -621,7 +619,6 @@
                               <path d="M11 4H4a2 2 0 0 0-2 2v14a2 2 0 0 0 2 2h14a2 2 0 0 0 2-2v-7" />
                               <path d="M18.5 2.5a2.121 2.121 0 0 1 3 3L12 15l-4 1 1-4 9.5-9.5z" />
                             </svg>
->>>>>>> cdbb43ec
                           )}
                         </button>
                       </div>
